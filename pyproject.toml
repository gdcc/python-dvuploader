--- conflicted
+++ resolved
@@ -8,13 +8,8 @@
 [tool.poetry.dependencies]
 python = "^3.9"
 pydantic = "^2.5.3"
-<<<<<<< HEAD
 httpx = "^0.28"
-typer = "^0.9.0"
-=======
-httpx = "^0.27.0"
 typer = ">=0.9, <0.16"
->>>>>>> 7ca980c1
 pyyaml = "^6.0.1"
 nest-asyncio = "^1.5.8"
 aiofiles = "^23.2.1"
