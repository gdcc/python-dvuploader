--- conflicted
+++ resolved
@@ -1,14 +1,11 @@
 import os
 import random
-<<<<<<< HEAD
 import signal
 import socket
 import subprocess
 import sys
 import time
-=======
 from typing import Literal, Tuple, Union, overload
->>>>>>> 1b1397d8
 
 import httpx
 import pytest
@@ -68,11 +65,7 @@
     response = httpx.post(
         url=url,
         headers={"X-Dataverse-key": api_token},
-<<<<<<< HEAD
         data=open("./tests/fixtures/create_dataset.json", "rb"),  # type: ignore[reportUnboundVariable]
-=======
-        data=open("./tests/fixtures/create_dataset.json", "rb"),  # type: ignore
->>>>>>> 1b1397d8
     )
 
     response.raise_for_status()
