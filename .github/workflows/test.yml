--- conflicted
+++ resolved
@@ -38,11 +38,7 @@
         env:
           API_TOKEN: ${{ steps.dataverse.outputs.api_token }}
           BASE_URL: ${{ steps.dataverse.outputs.base_url }}
-<<<<<<< HEAD
           DVUPLOADER_TESTING: 'true'
           TEST_ROWS: 100000
-=======
-          DVUPLOADER_TESTING: "true"
->>>>>>> 7ca980c1
         run: |
           python3 -m poetry run pytest